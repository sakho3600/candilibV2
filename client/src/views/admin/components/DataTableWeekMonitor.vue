--- conflicted
+++ resolved
@@ -35,11 +35,7 @@
                 >
                   <template v-slot:activator="{ on }">
                     <div>
-<<<<<<< HEAD
-                      <strong v-on="on">{{ getStartOfWeek(week.numWeek) }}</strong>
-=======
                       <strong v-on="on">{{ getStartOfWeek(week.numWeek, week.numYear) }}</strong>
->>>>>>> aeee8eaf
                     </div>
                   </template>
                   <span>{{ $formatMessage({ id: 'date_first_day_of_week' }) }} {{ week.numWeek }} ({{ week.numYear }})</span>
@@ -71,11 +67,7 @@
               v-for="(day, idx) in week.days"
               :key="`week-${day.numWeek}-day-${idx}`"
             >
-<<<<<<< HEAD
-              <v-btn @click="goToGestionPlannings(week.numWeek, idx + 1)">
-=======
               <v-btn @click="goToGestionPlannings(week.numWeek, idx + 1, week.numYear)">
->>>>>>> aeee8eaf
                 <span class="text-free-places">
                   <strong>{{ getCountBookedPlaces(day) }}</strong>
                 </span>
@@ -254,11 +246,7 @@
         year: 'numeric',
       }
       return getFrenchFormattedDateFromObject(
-<<<<<<< HEAD
-        { weekYear: currentYear, weekNumber, weekday: 1 },
-=======
         { weekYear: weekYear, weekNumber, weekday: 1 },
->>>>>>> aeee8eaf
         shape
       )
     },
@@ -275,11 +263,7 @@
     onScroll (event) {
       const tableRowHeigth = this.$refs.tableBody.firstChild.clientHeight
       this.currentSelectedWeek = Math.floor(
-<<<<<<< HEAD
-        event.target.scrollTop / (tableRowHeigth || 48)
-=======
         event.target.scrollTop / tableRowHeigth
->>>>>>> aeee8eaf
       )
     },
 
@@ -310,20 +294,10 @@
     },
 
     scrollDown () {
-<<<<<<< HEAD
-      const weeksInWeekYear = getFrenchWeeksInWeekYear(
-        getFrenchLuxonCurrentDateTime().year - 1
-      )
-      this.currentSelectedWeek = Math.min(
-        this.currentSelectedWeek + 1,
-        weeksInWeekYear - 1
-      )
-=======
       this.currentSelectedWeek =
         this.currentSelectedWeek < this.standardDeviation
           ? this.currentSelectedWeek + 1
           : this.standardDeviation
->>>>>>> aeee8eaf
       this.scrollToSelectedWeek()
     },
 
