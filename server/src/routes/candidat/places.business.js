/**
 * Module regroupant la logique métier concernant les actions possibles sur le candidat sur les places
 *
 * @module routes/candidat/places-business
 */

import config from '../../config'
import {
  appLogger,
  techLogger,
  getFrenchFormattedDateTime,
  getFrenchLuxon,
  getFrenchLuxonFromISO,
  getFrenchLuxonFromJSDate,
} from '../../util'
import {
  findAvailablePlacesByCentre,
  findPlacesByCentreAndDate,
  findPlaceBookedByCandidat,
  findAndbookPlace,
  removeBookedPlace,
} from '../../models/place'
import {
  findCentreByName,
  findCentreByNameAndDepartement,
} from '../../models/centre'
import {
  CANCEL_RESA_WITH_MAIL_SENT,
  CANCEL_RESA_WITH_NO_MAIL_SENT,
  SAME_RESA_ASKED,
  USER_INFO_MISSING,
  CANDIDAT_NOT_FOUND,
  CAN_BOOK_AFTER,
} from './message.constants'
import { sendCancelBooking } from '../business'
import { getAuthorizedDateToBook } from './authorize.business'
import {
  updateCandidatCanBookFrom,
  findCandidatById,
  archivePlace,
} from '../../models/candidat'
import { REASON_CANCEL, REASON_MODIFY } from '../common/reason.constants'

/**
 * Renvoie tous les créneaux d'un centre
 * @async
 * @function
 *
 * @param {string} id identifiant du centre
 * @param {string} endDate Date maximale au format ISO pour laquelle il faut retourner les places
 *
 * @returns {string[]} Tableau de dates au format ISO
 */
export const getDatesByCentreId = async (_id, endDate) => {
  appLogger.debug({
    func: 'getDatesByCentreId',
    _id,
    endDate,
  })

  const beginDate = getAuthorizedDateToBook()
  const endDateTime = getFrenchLuxonFromISO(endDate)

  endDate = !endDateTime.invalid ? endDateTime.toJSDate() : undefined

  const places = await findAvailablePlacesByCentre(_id, beginDate, endDate)
  const dates = places.map(place =>
    getFrenchLuxonFromJSDate(place.date).toISO()
  )
  return [...new Set(dates)]
}

/**
 * Renvoie tous les créneaux (disponibles ou non) d'un centre dans une fourchette de temps
 * @async
 * @function
 *
 * @param {string} departement Code du département
 * @param {string} centre Nom du centre
 * @param {string} beginDate Date au format ISO à partir duquel des places correspondantes doivent être retournées
 * @param {string} endDate Date au format ISO
 *
 * @returns {string[]} Tableau de dates au format ISO
 */
export const getDatesByCentre = async (
  departement,
  nomCentre,
  beginDate,
  endDate
) => {
  appLogger.debug({
    func: 'getDatesByCentre',
    departement,
    nomCentre,
    beginDate,
    endDate,
  })

  let foundCentre
  if (departement) {
    foundCentre = await findCentreByNameAndDepartement(nomCentre, departement)
  } else {
    foundCentre = await findCentreByName(nomCentre)
  }
  const dates = await getDatesByCentreId(foundCentre._id, beginDate, endDate)
  return dates
}

/**
 * Retournes les places pour un créneau (centre et date)
 * @async
 * @function
 *
 * @param {string} id Id du centre
 * @param {object} date Date en Objet natif JS Date
 *
 * @returns {string[]} Tableau de dates au format ISO
 */
export const hasAvailablePlaces = async (id, date) => {
  const places = await findPlacesByCentreAndDate(id, date)
  const dates = places.map(place =>
    getFrenchLuxonFromJSDate(place.date).toISO()
  )
  return [...new Set(dates)]
}

/**
 * Renvoie tous les créneaux disponibles d'un centre pour un jour donné
 * @async
 * @function
 *
 * @param {string} departement Code du département du centre
 * @param {string} nomCentre Nom du centre
 * @param {object} date Date en Objet natif JS Date
 *
 * @returns {string[]} Tableau de dates au format ISO
 */
export const hasAvailablePlacesByCentre = async (
  departement,
  nomCentre,
  date
) => {
  const foundCentre = await findCentreByNameAndDepartement(
    nomCentre,
    departement
  )
  const dates = await hasAvailablePlaces(foundCentre._id, date)
  return dates
}

/**
 * Récupère la réservation d'un candidat
 * @async
 * @function
 *
 * @param {string} candidatId Id du candidat
 * @param {object} options Options à passer à MongoDB pour la query
 *
 * @returns {object} Place réservée par le candidat
 */
export const getReservationByCandidat = async (candidatId, options) => {
  const place = await findPlaceBookedByCandidat(
    candidatId,
    {},
    options || { centre: true }
  )
  return place
}

/**
 * Associe un candidat à une place à partir d'un créneau (date et centre)
 * @async
 * @function
 *
 * @param {string} candidatId Id du candidat
 * @param {string} centre Id du centre
 * @param {object} options Options à passer à MongoDB pour la requête
 *
 * @returns {object} Place réservée par le candidat
 */
export const bookPlace = async (candidatId, centre, date) => {
  const bookedAt = getFrenchLuxon().toJSDate()
  const place = await findAndbookPlace(
    candidatId,
    centre,
    date,
    bookedAt,
    { inspecteur: 0 },
    { centre: true, candidat: true }
  )

  return place
}

/**
 * @typedef {Object} RemoveReservationReturn
 * @property {string} statusmail - État (succès ou échec) de l'envoi du mail
 * @property {string} message - Message à afficher à l'utilisateur
 * @property {string} dateAfterBook - Date en format ISO
 */

/**
 * Supprime sur une place, l'association avec un candidat
 * @async
 * @function
 *
 * @param {string} bookedPlace Id du candidat
 * @param {boolean} isModified Booléen à `true` s'il s'agit d'une modification, à `false` ou `undefined` s'il s'agit d'une annulation
 *
 * @returns {RemoveReservationReturn} Informations à afficher au client
 */
export const removeReservationPlace = async (bookedPlace, isModified) => {
  const candidat = bookedPlace.candidat
  if (!candidat) {
    throw new Error("Il n'y pas de candidat pour annuler la reservation")
  }
  const { _id: candidatId } = candidat

  let dateAfterBook
  const datetimeAfterBook = await applyCancelRules(candidat, bookedPlace.date)
  await removeBookedPlace(bookedPlace)
  await archivePlace(
    candidat,
    bookedPlace,
    isModified ? REASON_MODIFY : REASON_CANCEL
  )

  let statusmail = true
  let message = CANCEL_RESA_WITH_MAIL_SENT

  if (datetimeAfterBook) {
    if (isModified) {
      message =
        CAN_BOOK_AFTER + getFrenchFormattedDateTime(datetimeAfterBook).date
    } else {
      message =
        message +
        ' ' +
        CAN_BOOK_AFTER +
        getFrenchFormattedDateTime(datetimeAfterBook).date
    }
    dateAfterBook = datetimeAfterBook.toISODate()
  }

  try {
    await sendCancelBooking(candidat, bookedPlace)

    appLogger.info({
      section: 'candidat-removeReservation',
      candidatId,
      success: true,
      statusmail,
      description: message,
      placeId: bookedPlace._id,
    })
  } catch (error) {
    techLogger.error({
      section: 'candidat-removeReservation',
      action: 'FAILED_SEND_MAIL',
      description: error.message,
      error,
    })
    statusmail = false
    message = CANCEL_RESA_WITH_NO_MAIL_SENT
  }

  return {
    statusmail,
    message,
    dateAfterBook,
  }
}

/**
 * Détermine si une réservation est dans le même créneau (même date/heure et même centre)
 * @function
 *
 * @param {string} centerId Type string from ObjectId of mongoose
 * @param {DateTime} date Type DateTime from luxon
 * @param {object} previewBookedPlace Type model place which populate centre and candidat
 *
 * @returns {boolean} Indique s'il s'agit du même créneau (même centre et même date et heure)
 */
export const isSameReservationPlace = (centerId, date, previewBookedPlace) => {
  if (centerId === previewBookedPlace.centre._id.toString()) {
    const diffDateTime = date.diff(
      getFrenchLuxonFromJSDate(previewBookedPlace.date),
      'second'
    )
    if (diffDateTime.seconds === 0) {
      return true
    }
  }
  return false
}

/**
 * Détermine si un candidat peut annuler sa réservation
 * @function
 *
 * @param {DateTime} previewDateReservation Type DateTime luxon
 *
 * @returns {boolean} Est à `true` si le candidat peut supprimer cette réservation `false` sinon
 */
export const canCancelReservation = previewDateReservation => {
  const dateCancelAutorize = getFrenchLuxon().plus({
    days: config.daysForbidCancel,
  })
  return previewDateReservation.diff(dateCancelAutorize, 'days') > 0
}

/**
 * Retourne la date à partir de laquelle l'utilisateur peut réserver une place
 * @function
 *
 * @param {object} candidat type Candidate Model
 * @param {Date} previewDateReservation Type Date javascript
 *
 * @returns {DateTime}
 */
export const applyCancelRules = async (candidat, previewDateReservation) => {
  const previewBookedPlace = getFrenchLuxonFromJSDate(previewDateReservation)

  if (canCancelReservation(previewBookedPlace)) {
    return
  }

  const canBookFromDate = getCandBookFrom(candidat, previewBookedPlace)

  await updateCandidatCanBookFrom(candidat, canBookFromDate)

  return canBookFromDate
}

/**
 * Récupère la première date à laquelle le candidat peut réserver une place après une non-réussite à l'examen
 *
 * @function
 *
 * @param {object} candidat
 * @param {DateTime} datePassage
 *
 * @returns {DateTime} La date à partir de laquelle le candidat peut prendre un place
 */
export const getCandBookFrom = (candidat, datePassage) => {
  if (!datePassage) {
    throw new Error('Il manque la date de passage')
  }

  if (!candidat) {
    throw new Error('Il manque le candidat')
  }

  const daysOfDatePassage = datePassage.endOf('days')
  const newCanBookFrom = daysOfDatePassage.plus({
    days: config.timeoutToRetry,
  })

  const { canBookFrom } = candidat
  const previewCanBookFrom = canBookFrom
    ? getFrenchLuxonFromJSDate(canBookFrom)
    : undefined

  if (
    previewCanBookFrom &&
    previewCanBookFrom.isValid &&
    previewCanBookFrom.diff(newCanBookFrom, 'days') > 0
  ) {
    return previewCanBookFrom
  }
  return newCanBookFrom
}

/**
 * Récupère la première date à laquelle le candidat peut réserver une place (Les places avant cette date ne doivent pas lui être présentées)
 *
 * @function
 *
 * @param {object} candidat
 * @param {DateTime} datePassage
 *
 * @returns {DateTime} La date à partir de laquelle le candidat peut prendre un place
 */

export const getBeginDateAuthorize = candidat => {
  let beginDateAutoriseDefault
  if (config.delayToBook) {
    beginDateAutoriseDefault = getFrenchLuxon()
      .endOf('day')
      .plus({
        days: config.delayToBook,
      })
  } else {
    beginDateAutoriseDefault = getFrenchLuxon()
  }

  const dateCanBookFrom = getFrenchLuxonFromJSDate(candidat.canBookFrom)

  if (!!candidat.canBookFrom && dateCanBookFrom.isValid) {
    const { days } = dateCanBookFrom.diff(beginDateAutoriseDefault, ['days'])
    if (days > 0) {
      return dateCanBookFrom
    }
  }

  return beginDateAutoriseDefault
}

/**
 * Renvoie la date à partir de laquelle le candidat encourrera une pénalité s'il modifie ou annule sa place
 * @function
 *
 * @param {JSDate} dateReservation Date de l'examen de la place
 *
 * @returns {string} Date limite en ISO avant laquelle le candidat peut modifier ou annuler sa place sans encourir de pénalité
 */
export const getLastDateToCancel = dateReservation => {
  const dateTimeResa = getFrenchLuxonFromJSDate(dateReservation)
  return dateTimeResa.minus({ days: config.daysForbidCancel }).toISODate()
}

/**
 * Ajoute les informations du candidat pour sa réservation
 * @function
 *
 * @param {string} candidatId Identifiant de l'utilisateur
 * @param {object} reservation Place réservée par un candidat
 *
 * @returns {object} La réservation avec
 */
export const addInfoDateToRulesResa = async (candidatId, reservation) => {
  const {
    timeoutToRetry: timeOutToRetry,
    daysForbidCancel: dayToForbidCancel,
  } = config

  const candidat = await findCandidatById(candidatId, {
    canBookFrom: 1,
    dateDernierEchecPratique: 1,
  })
  const { canBookFrom, dateDernierEchecPratique } = candidat

  return {
    ...reservation,
    dateDernierEchecPratique,
    canBookFrom,
    timeOutToRetry,
    dayToForbidCancel,
  }
}
/**
 * @async
 * @function validCentreDateReservation
 *
<<<<<<< HEAD
 * @param {string} candidatId Id de mongoose
 * @param {string} centre Id of mongoose
 * @param {Date|DateTime} date Date de l'examen de la place réservée
 * @param {object} previewBookedPlace Type model place which populate centre and candidat
=======
 * @param {*} candidatId Type string from ObjectId of mongoose
 * @param {*} centreId Type string from ObjectId of mongoose
 * @param {*} date Type Date from Janascript or mongoose Type Date
 * @param {*} previewBookedPlace Type model place which populate centre and candidat
>>>>>>> change centre to centreId in logger
 */
export const validCentreDateReservation = async (
  candidatId,
  centreId,
  date,
  previewBookedPlace
) => {
  let candidat
  const dateTimeResa = getFrenchLuxonFromISO(date)
  if (previewBookedPlace) {
    const isSame = isSameReservationPlace(
      centreId,
      dateTimeResa,
      previewBookedPlace
    )

    if (isSame) {
      const success = false
      const message = SAME_RESA_ASKED
      appLogger.warn({
        section: 'candidat-valid-centre-date-reservation',
        candidatId,
        success,
        description: message,
      })
      return {
        success,
        message,
      }
    }
    candidat = previewBookedPlace.candidat
  }

  if (!candidat) {
    if (!candidatId) {
      throw new Error(USER_INFO_MISSING)
    }

    candidat = await findCandidatById(candidatId, {})
    if (!candidat) {
      throw new Error(CANDIDAT_NOT_FOUND)
    }
  }

  let dateAuthorize = getBeginDateAuthorize(candidat)
  const { days } = dateAuthorize.diff(dateTimeResa, ['days'])
  let isAuthorize = days < 0

  if (previewBookedPlace && isAuthorize) {
    const datePreview = getFrenchLuxonFromJSDate(previewBookedPlace.date)
    if (!canCancelReservation(datePreview)) {
      dateAuthorize = getCandBookFrom(candidat, datePreview)
      isAuthorize = dateTimeResa > dateAuthorize
    }
  }

  if (!isAuthorize) {
    const success = false
    const message =
      CAN_BOOK_AFTER + getFrenchFormattedDateTime(dateAuthorize).date
    appLogger.warn({
      section: 'candidat-valid-centre-date-reservation',
      candidatId,
      success,
      description: message,
    })
    return {
      success,
      message,
    }
  }
}<|MERGE_RESOLUTION|>--- conflicted
+++ resolved
@@ -452,17 +452,10 @@
  * @async
  * @function validCentreDateReservation
  *
-<<<<<<< HEAD
  * @param {string} candidatId Id de mongoose
  * @param {string} centre Id of mongoose
  * @param {Date|DateTime} date Date de l'examen de la place réservée
  * @param {object} previewBookedPlace Type model place which populate centre and candidat
-=======
- * @param {*} candidatId Type string from ObjectId of mongoose
- * @param {*} centreId Type string from ObjectId of mongoose
- * @param {*} date Type Date from Janascript or mongoose Type Date
- * @param {*} previewBookedPlace Type model place which populate centre and candidat
->>>>>>> change centre to centreId in logger
  */
 export const validCentreDateReservation = async (
   candidatId,
